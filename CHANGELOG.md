# Changelog
All notable changes to this project will be documented in this file.

The format is based on [Keep a Changelog](https://keepachangelog.com/en/1.0.0/),
and this project adheres to [Semantic Versioning](https://semver.org/spec/v2.0.0.html).

## 0.3.0
<<<<<<< HEAD
decorator ApiPropertyFile: new
decorator ApiResponseFile: new

decorator ApiPropertyArrayOf: no oneOf wrapping if only one type is given
decorator ApiPropertyEnum: option isArray
=======
introduce operation visitors for post processing
>>>>>>> 45c80a6b

## 0.2.0
Introduce post processing

## 0.1.0
First version<|MERGE_RESOLUTION|>--- conflicted
+++ resolved
@@ -5,15 +5,13 @@
 and this project adheres to [Semantic Versioning](https://semver.org/spec/v2.0.0.html).
 
 ## 0.3.0
-<<<<<<< HEAD
+post processing: introduce operation visitors
+
 decorator ApiPropertyFile: new
 decorator ApiResponseFile: new
 
 decorator ApiPropertyArrayOf: no oneOf wrapping if only one type is given
 decorator ApiPropertyEnum: option isArray
-=======
-introduce operation visitors for post processing
->>>>>>> 45c80a6b
 
 ## 0.2.0
 Introduce post processing
